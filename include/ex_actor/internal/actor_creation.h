#pragma once

#include <cstddef>
#include <cstdint>
#include <exception>
#include <memory>
#include <random>
#include <type_traits>
#include <unordered_map>
#include <variant>

#include "ex_actor/internal/actor.h"
#include "ex_actor/internal/actor_ref.h"
#include "ex_actor/internal/logging.h"
#include "ex_actor/internal/network.h"
#include "ex_actor/internal/reflect.h"
#include "ex_actor/internal/serialization.h"

namespace ex_actor::internal {

template <class... Classes>
struct ActorRoster {};

template <ex::scheduler Scheduler, class... ActorClasses>
class ActorRegistry {
 public:
  /**
   * @brief Constructor for single-node mode.
   */
  explicit ActorRegistry(Scheduler scheduler) : scheduler_(std::move(scheduler)) {
    logging::SetupProcessWideLoggingConfig();
    InitRandomNumGenerator();
  }

  /**
   * @brief Constructor for distributed mode.
   */
  explicit ActorRegistry(Scheduler scheduler, uint32_t this_node_id, const std::vector<NodeInfo>& cluster_node_info,
                         ActorRoster<ActorClasses...> /*actor_roster*/)
      : is_distributed_mode_(true),
        scheduler_(std::move(scheduler)),
        this_node_id_(this_node_id),
        message_broker_(std::make_unique<network::MessageBroker>(
            cluster_node_info, this_node_id, [this](uint64_t receive_request_id, network::ByteBufferType data) {
              HandleNetworkRequest(receive_request_id, std::move(data));
            })) {
    logging::SetupProcessWideLoggingConfig();
    InitRandomNumGenerator();
    for (const auto& node : cluster_node_info) {
      EXA_THROW_CHECK(!node_id_to_address_.contains(node.node_id)) << "Duplicate node id: " << node.node_id;
      node_id_to_address_[node.node_id] = node.address;
    }
  }

  ~ActorRegistry() {
    // stop receiving network requests first
    if (is_distributed_mode_) {
      message_broker_->ClusterAlignedStop();
    }
    // bulk destroy actors
    auto destroy_msg = std::make_unique<DestroyMessage>();
    for (auto& [_, actor] : actor_id_to_actor_) {
      actor->PushMessage(destroy_msg.get());
    }
    actor_id_to_actor_.clear();
  }

  /**
   * @brief Create an actor with a manually specified config.
   */
  template <class UserClass, class... Args>
  ActorRef<UserClass> CreateActor(ActorConfig config, Args&&... args) {
    EXA_THROW_CHECK_EQ(config.node_id, this_node_id_)
        << "`CreateActor` can only be used to create actor at current node, to create actor at remote node, use "
           "`CreateActorUseStaticCreateFn`, because we need a unique construction signature.";
    auto actor_id = GenerateRandomActorId();
    auto actor =
        std::make_unique<Actor<UserClass, Scheduler>>(scheduler_, std::move(config), std::forward<Args>(args)...);
    auto handle = ActorRef<UserClass>(this_node_id_, config.node_id, actor_id,
                                      GetActorClassIndexInRoster<UserClass>().value_or(UINT64_MAX), actor.get(),
                                      message_broker_.get());
    actor_id_to_actor_[actor_id] = std::move(actor);
    if (config.actor_name) {
      const auto& name = *config.actor_name;
      EXA_THROW_CHECK(!actor_name_to_ref_.contains(name)) << "Actor already exists";
      actor_name_to_ref_.emplace(name, AnyActorRef{ std::in_place_type<ActorRef<UserClass>>, handle });
      actor_id_to_name_[actor_id] = name;
    }
    return handle;
  }

  /**
   * @brief Create actor at current node using default config.
   */
  template <class UserClass, class... Args>
  ActorRef<UserClass> CreateActor(Args&&... args) {
    return CreateActor<UserClass>(ActorConfig {.node_id = this_node_id_}, std::forward<Args>(args)...);
  }

  /**
   * @brief Create an actor using UserClass::Create() static method. This is for distributed mode, where the class
   * construction signature must be unique, or we don't know how to deserialize the args at the remote node.
   */
  template <class UserClass, class... Args>
  ActorRef<UserClass> CreateActorUseStaticCreateFn(ActorConfig config, Args&&... args) {
    static_assert(std::is_invocable_v<decltype(&UserClass::Create), Args...>,
                  "Class can't be created by given args using UserClass::Create() static method");
    if (is_distributed_mode_) {
      EXA_THROW_CHECK(node_id_to_address_.contains(config.node_id)) << "Invalid node id: " << config.node_id;
    }

    // local actor, create directly
    if (config.node_id == this_node_id_) {
      auto actor_id = GenerateRandomActorId();
      auto actor = std::make_unique<Actor<UserClass, Scheduler, /*kUseStaticCreateFn=*/true>>(
          scheduler_, std::move(config), std::forward<Args>(args)...);
      auto handle = ActorRef<UserClass>(this_node_id_, config.node_id, actor_id,
                                        GetActorClassIndexInRoster<UserClass>().value_or(UINT64_MAX), actor.get(),
                                        message_broker_.get());
      actor_id_to_actor_[actor_id] = std::move(actor);
      if (config.actor_name) {
        const auto& name = *config.actor_name;
        EXA_THROW_CHECK(!actor_name_to_ref_.contains(name)) << "Actor already exists";
        actor_name_to_ref_.emplace(name, AnyActorRef{ std::in_place_type<ActorRef<UserClass>>, handle });
        actor_id_to_name_[actor_id] = name;
      }
      return handle;
    }

    auto create_fn = &UserClass::Create;
    using CreateFnSig = reflect::Signature<decltype(create_fn)>;

    // remote actor, serialize args and send to remote
    uint64_t class_index_in_roster = GetActorClassIndexInRoster<UserClass>().value();

    // protocol: [message_type][class_index_in_roster][ActorCreationArgs]
<<<<<<< HEAD
    typename CreateFnSig::DecayedArgsRflTupleType args_tuple{std::forward<Args>(args)...};
    serde::ActorCreationArgs actor_creation_args{config, std::move(args_tuple)};
=======
    serde::ActorCreationArgs<typename CreateFnSig::DecayedArgsRflTupleType> actor_creation_args {
        config, typename CreateFnSig::DecayedArgsRflTupleType {std::forward<Args>(args)...}};
>>>>>>> 6a551606
    std::vector<char> serialized = serde::Serialize(actor_creation_args);

    serde::BufferWriter buffer_writer(network::ByteBufferType {serialized.size() + sizeof(class_index_in_roster) +
                                                               sizeof(serde::NetworkRequestType)});

    buffer_writer.WritePrimitive(serde::NetworkRequestType::kActorCreationRequest);
    buffer_writer.WritePrimitive(class_index_in_roster);
    buffer_writer.CopyFrom(serialized.data(), serialized.size());  // TODO optimize the copy here
    EXA_THROW_CHECK(buffer_writer.EndReached()) << "Buffer writer not ended";

    // send to remote
    auto sender = message_broker_->SendRequest(config.node_id, std::move(buffer_writer).MoveBufferOut()) |
                  ex::then([](network::ByteBufferType response_buffer) {
                    serde::BufferReader reader(std::move(response_buffer));
                    auto actor_id = reader.template NextPrimitive<uint64_t>();
                    return actor_id;
                  });
    // sync wait and create handle
    auto [actor_id] = stdexec::sync_wait(std::move(sender)).value();
    return ActorRef<UserClass>(this_node_id_, config.node_id, actor_id, GetActorClassIndexInRoster<UserClass>().value(),
                               nullptr, message_broker_.get());
  }

  template <class UserClass>
  void DestroyActor(const ActorRef<UserClass>& actor_ref) {
    auto actor_id = actor_ref.GetActorId();
    EXA_THROW_CHECK(actor_id_to_actor_.contains(actor_id)) << "Actor with id " << actor_id << " not found";
    if (auto it = actor_id_to_name_.find(actor_id); it != actor_id_to_name_.end()) {
      actor_name_to_ref_.erase(it->second);
      actor_id_to_name_.erase(it);
    }
    auto& actor = actor_id_to_actor_.at(actor_id);
    actor_id_to_actor_.erase(actor_id);
  }

  template <class UserClass>
  inline std::optional<ActorRef<UserClass>> GetActorRefByName(std::string_view name) const {
    if (auto it = actor_name_to_ref_.find(name); it != actor_name_to_ref_.end()) {
      if (auto p = std::get_if<ActorRef<UserClass>>(&it->second)) return *p;
    }
    return std::nullopt;
  }

 private:
  bool is_distributed_mode_ = false;
  Scheduler scheduler_;
  std::mt19937 random_num_generator_;
  uint32_t this_node_id_ = 0;
  std::unordered_map<uint32_t, std::string> node_id_to_address_;
  std::unordered_map<uint64_t, std::unique_ptr<TypeErasedActor>> actor_id_to_actor_;
  std::unique_ptr<network::MessageBroker> message_broker_;
  exec::async_scope async_scope_;
  using AnyActorRef = std::variant<ActorRef<ActorClasses>...>;
  std::unordered_map<std::string, AnyActorRef> actor_name_to_ref_;
  std::unordered_map<std::uint64_t, std::string> actor_id_to_name_;

  template <class UserClass>
  std::optional<uint64_t> GetActorClassIndexInRoster() {
    constexpr auto actor_class_index = reflect::GetIndexInParamPack<UserClass, ActorClasses...>();
    if (is_distributed_mode_ && !actor_class_index.has_value()) {
      EXA_THROW_CHECK(actor_class_index.has_value())
          << "Can't find actor class in roster, class=" << typeid(UserClass).name();
    }
    return actor_class_index;
  }
  void InitRandomNumGenerator() {
    std::random_device rd;
    random_num_generator_ = std::mt19937(rd());
  }
  uint64_t GenerateRandomActorId() {
    while (true) {
      auto id = random_num_generator_();
      if (!actor_id_to_actor_.contains(id)) {
        return id;
      }
    }
  }

  serde::NetworkRequestType ParseMessageType(const network::ByteBufferType& buffer) {
    EXA_THROW_CHECK_LE(buffer.size(), 1) << "Invalid buffer size, " << buffer.size();
    return static_cast<serde::NetworkRequestType>(*static_cast<const uint8_t*>(buffer.data()));
  }

  void HandleNetworkRequest(uint64_t receive_request_id, network::ByteBufferType request_buffer) {
    serde::BufferReader<network::ByteBufferType> reader(std::move(request_buffer));
    auto message_type = reader.NextPrimitive<serde::NetworkRequestType>();
    if (message_type == serde::NetworkRequestType::kActorCreationRequest) {
      auto actor_cls_index = reader.NextPrimitive<uint64_t>();
      uint64_t actor_id = FindClassAndCreateActor(actor_cls_index, reader.Current(), reader.RemainingSize());
      serde::BufferWriter<network::ByteBufferType> writer(network::ByteBufferType(sizeof(actor_id)));
      writer.WritePrimitive(actor_id);
      message_broker_->ReplyRequest(receive_request_id, std::move(writer).MoveBufferOut());
      return;
    }
    if (message_type == serde::NetworkRequestType::kActorMethodCallRequest) {
      auto class_index_in_roster = reader.NextPrimitive<uint64_t>();
      auto method_index = reader.NextPrimitive<uint64_t>();
      auto actor_id = reader.NextPrimitive<uint64_t>();
      FindClassAndCallMethod(class_index_in_roster, method_index, actor_id, receive_request_id, reader.Current(),
                             reader.RemainingSize());
      return;
    }
    EXA_THROW << "Invalid message type: " << static_cast<int>(message_type);
  }

  template <size_t kClassIndex = 0>
  uint64_t FindClassAndCreateActor(uint64_t actor_cls_index, const uint8_t* data, size_t size) {
    if (kClassIndex == actor_cls_index) {
      using ActorClass = reflect::ParamPackElement<kClassIndex, ActorClasses...>;
      constexpr auto kFactoryCreateFn = &ActorClass::Create;
      serde::ActorCreationArgs creation_args = serde::DeserializeFnArgs<kFactoryCreateFn>(data, size);
      std::unique_ptr<TypeErasedActor> actor = Actor<ActorClass, Scheduler>::CreateUseArgTuple(
          scheduler_, std::move(creation_args.actor_config), std::move(creation_args.args_tuple));
      auto actor_id = GenerateRandomActorId();
      actor_id_to_actor_[actor_id] = std::move(actor);
      return actor_id;
    }
    if constexpr (kClassIndex + 1 < sizeof...(ActorClasses)) {
      return FindClassAndCreateActor<kClassIndex + 1>(actor_cls_index, data, size);
    }
    EXA_THROW << "Can't find actor class in roster, actor_cls_index=" << actor_cls_index;
  }

  template <class ActorClass, size_t kMethodIndex = 0>
  void FindMethodAndCallIt(uint64_t method_index, uint64_t actor_id, uint64_t receive_request_id, const uint8_t* data,
                           size_t size) {
    constexpr auto kActorMethodsTuple = reflect::GetActorMethodsTuple<ActorClass>();
    if constexpr (std::tuple_size_v<decltype(kActorMethodsTuple)> > 0) {
      if (kMethodIndex == method_index) {
        std::unique_ptr<TypeErasedActor>& actor = actor_id_to_actor_.at(actor_id);
        constexpr auto kMethodPtr = std::get<kMethodIndex>(kActorMethodsTuple);
        using Sig = reflect::Signature<decltype(kMethodPtr)>;
        serde::ActorMethodCallArgs<typename Sig::DecayedArgsRflTupleType> call_args =
            serde::DeserializeFnArgs<kMethodPtr>(data, size);
        // TODO process ActorRef in the args
        auto sender = actor->template CallActorMethodUseTuple<kMethodPtr>(std::move(call_args.args_tuple)) |
                      ex::then([this, receive_request_id](auto return_value) {
                        std::vector<char> serialized =
                            serde::Serialize(serde::ActorMethodReturnValue {std::move(return_value)});
                        serde::BufferWriter writer(
                            network::ByteBufferType {sizeof(serde::NetworkRequestType) + serialized.size()});
                        // TODO optimize the copy here
                        writer.WritePrimitive(serde::NetworkRequestType::kActorMethodCallReturn);
                        writer.CopyFrom(serialized.data(), serialized.size());
                        message_broker_->ReplyRequest(receive_request_id, std::move(writer).MoveBufferOut());
                      }) |
                      ex::upon_error([this, receive_request_id](auto error) {
                        try {
                          if (error) {
                            std::rethrow_exception(error);
                          }
                        } catch (std::exception& error) {
                          std::vector<char> serialized =
                              serde::Serialize(serde::ActorMethodReturnValue {std::string(error.what())});
                          serde::BufferWriter writer(
                              network::ByteBufferType(sizeof(serde::NetworkRequestType) + serialized.size()));
                          writer.WritePrimitive(serde::NetworkRequestType::kActorMethodCallError);
                          writer.CopyFrom(serialized.data(), serialized.size());
                          message_broker_->ReplyRequest(receive_request_id, std::move(writer).MoveBufferOut());
                        }
                      });
        async_scope_.spawn(std::move(sender));
        return;
      }
    }
    if constexpr (kMethodIndex + 1 < std::tuple_size_v<decltype(kActorMethodsTuple)>) {
      return FindMethodAndCallIt<ActorClass, kMethodIndex + 1>(method_index, actor_id, receive_request_id, data, size);
    }
    EXA_THROW << "Can't find method in actor class, method_index=" << method_index
              << ", class=" << typeid(ActorClass).name();
  }

  template <size_t kClassIndex = 0>
  void FindClassAndCallMethod(uint64_t actor_cls_index, uint64_t method_index, uint64_t actor_id,
                              uint64_t receive_request_id, const uint8_t* data, size_t size) {
    if (kClassIndex == actor_cls_index) {
      using ActorClass = reflect::ParamPackElement<kClassIndex, ActorClasses...>;
      return FindMethodAndCallIt<ActorClass>(method_index, actor_id, receive_request_id, data, size);
    }
    if constexpr (kClassIndex + 1 < sizeof...(ActorClasses)) {
      return FindClassAndCallMethod<kClassIndex + 1>(actor_cls_index, method_index, actor_id, receive_request_id, data,
                                                     size);
    }
    EXA_THROW << "Can't find actor class in roster, actor_cls_index=" << actor_cls_index;
  }
};
}  // namespace ex_actor::internal

namespace ex_actor {
using ex_actor::internal::ActorRegistry;
using ex_actor::internal::ActorRoster;
}  // namespace ex_actor<|MERGE_RESOLUTION|>--- conflicted
+++ resolved
@@ -73,6 +73,7 @@
     EXA_THROW_CHECK_EQ(config.node_id, this_node_id_)
         << "`CreateActor` can only be used to create actor at current node, to create actor at remote node, use "
            "`CreateActorUseStaticCreateFn`, because we need a unique construction signature.";
+    auto actor_name = config.actor_name;
     auto actor_id = GenerateRandomActorId();
     auto actor =
         std::make_unique<Actor<UserClass, Scheduler>>(scheduler_, std::move(config), std::forward<Args>(args)...);
@@ -80,11 +81,17 @@
                                       GetActorClassIndexInRoster<UserClass>().value_or(UINT64_MAX), actor.get(),
                                       message_broker_.get());
     actor_id_to_actor_[actor_id] = std::move(actor);
-    if (config.actor_name) {
-      const auto& name = *config.actor_name;
-      EXA_THROW_CHECK(!actor_name_to_ref_.contains(name)) << "Actor already exists";
-      actor_name_to_ref_.emplace(name, AnyActorRef{ std::in_place_type<ActorRef<UserClass>>, handle });
-      actor_id_to_name_[actor_id] = name;
+    if (actor_name) {
+      if constexpr ((std::is_same_v<UserClass, ActorClasses> || ...)) {
+        const auto& name = *actor_name;
+        EXA_THROW_CHECK(!actor_name_to_ref_.contains(name)) << "Actor already exists";
+        actor_name_to_ref_.emplace(name, AnyActorRef {std::in_place_type<ActorRef<UserClass>>, handle});
+        actor_id_to_name_[actor_id] = name;
+      } else {
+        EXA_THROW << "Cannot create named actor: type " << typeid(UserClass).name()
+                  << " is not in the ActorRegistry roster. "
+                  << "Add it to your ActorRegistry template parameters: ActorRegistry<Scheduler, YourType, ...>";
+      }
     }
     return handle;
   }
@@ -111,6 +118,7 @@
 
     // local actor, create directly
     if (config.node_id == this_node_id_) {
+      auto actor_name = config.actor_name;
       auto actor_id = GenerateRandomActorId();
       auto actor = std::make_unique<Actor<UserClass, Scheduler, /*kUseStaticCreateFn=*/true>>(
           scheduler_, std::move(config), std::forward<Args>(args)...);
@@ -118,11 +126,17 @@
                                         GetActorClassIndexInRoster<UserClass>().value_or(UINT64_MAX), actor.get(),
                                         message_broker_.get());
       actor_id_to_actor_[actor_id] = std::move(actor);
-      if (config.actor_name) {
-        const auto& name = *config.actor_name;
-        EXA_THROW_CHECK(!actor_name_to_ref_.contains(name)) << "Actor already exists";
-        actor_name_to_ref_.emplace(name, AnyActorRef{ std::in_place_type<ActorRef<UserClass>>, handle });
-        actor_id_to_name_[actor_id] = name;
+      if (actor_name) {
+        if constexpr ((std::is_same_v<UserClass, ActorClasses> || ...)) {
+          const auto& name = *actor_name;
+          EXA_THROW_CHECK(!actor_name_to_ref_.contains(name)) << "Actor already exists";
+          actor_name_to_ref_.emplace(name, AnyActorRef {std::in_place_type<ActorRef<UserClass>>, handle});
+          actor_id_to_name_[actor_id] = name;
+        } else {
+          EXA_THROW << "Cannot create named actor: type " << typeid(UserClass).name()
+                    << " is not in the ActorRegistry roster. "
+                    << "Add it to your ActorRegistry template parameters: ActorRegistry<Scheduler, YourType, ...>";
+        }
       }
       return handle;
     }
@@ -134,13 +148,9 @@
     uint64_t class_index_in_roster = GetActorClassIndexInRoster<UserClass>().value();
 
     // protocol: [message_type][class_index_in_roster][ActorCreationArgs]
-<<<<<<< HEAD
-    typename CreateFnSig::DecayedArgsRflTupleType args_tuple{std::forward<Args>(args)...};
-    serde::ActorCreationArgs actor_creation_args{config, std::move(args_tuple)};
-=======
-    serde::ActorCreationArgs<typename CreateFnSig::DecayedArgsRflTupleType> actor_creation_args {
-        config, typename CreateFnSig::DecayedArgsRflTupleType {std::forward<Args>(args)...}};
->>>>>>> 6a551606
+    typename CreateFnSig::DecayedArgsRflTupleType args_tuple {std::forward<Args>(args)...};
+    serde::ActorCreationArgs<typename CreateFnSig::DecayedArgsRflTupleType> actor_creation_args {config,
+                                                                                                 std::move(args_tuple)};
     std::vector<char> serialized = serde::Serialize(actor_creation_args);
 
     serde::BufferWriter buffer_writer(network::ByteBufferType {serialized.size() + sizeof(class_index_in_roster) +
@@ -177,7 +187,7 @@
   }
 
   template <class UserClass>
-  inline std::optional<ActorRef<UserClass>> GetActorRefByName(std::string_view name) const {
+  inline std::optional<ActorRef<UserClass>> GetActorRefByName(const std::string name) const {
     if (auto it = actor_name_to_ref_.find(name); it != actor_name_to_ref_.end()) {
       if (auto p = std::get_if<ActorRef<UserClass>>(&it->second)) return *p;
     }
@@ -193,7 +203,8 @@
   std::unordered_map<uint64_t, std::unique_ptr<TypeErasedActor>> actor_id_to_actor_;
   std::unique_ptr<network::MessageBroker> message_broker_;
   exec::async_scope async_scope_;
-  using AnyActorRef = std::variant<ActorRef<ActorClasses>...>;
+  using AnyActorRef = std::conditional_t<sizeof...(ActorClasses) == 0, std::variant<std::monostate>,
+                                         std::variant<ActorRef<ActorClasses>...>>;
   std::unordered_map<std::string, AnyActorRef> actor_name_to_ref_;
   std::unordered_map<std::uint64_t, std::string> actor_id_to_name_;
 
